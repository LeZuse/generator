--- conflicted
+++ resolved
@@ -3,8 +3,4 @@
 downloads/
 bin/
 package/
-<<<<<<< HEAD
-logs/
-=======
-*.log
->>>>>>> 3dffd4a9
+logs/